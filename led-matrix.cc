<<<<<<< HEAD
// -*- mode: c++; c-basic-offset: 2; indent-tabs-mode: nil; -*-
=======
// -*- mode: c++; c-basic-offset: 2; indent-tabs-mode: nil; -*- */
>>>>>>> 69a54570
// Some experimental code.
// (c) H. Zeller <h.zeller@acm.org>. License: do whatever you want with it :)
//
// Using GPIO to control a 32x32 rgb LED panel (typically you find them with the
// suffix such as P4 or P5: that is the pitch in mm.
// So "32x32 rgb led p5" should find you something on 'the internets'.

#include "led-matrix.h"

#include <assert.h>
#include <stdint.h>
#include <stdlib.h>
#include <string.h>
#include <time.h>

#include "gpio.h"

// Clocking in a row takes about 3.4usec (TODO: this is actually per board)
// Because clocking the data in is part of the 'wait time', we need to
// substract that from the row sleep time.
static const int kRowClockTime = 3400;
static const int kBaseTime = kRowClockTime;  // smallest possible value.

const long row_sleep_nanos[8] = {   // Only using the first kPWMBits elements.
  (1 * kBaseTime) - kRowClockTime,
  (2 * kBaseTime) - kRowClockTime,
  (4 * kBaseTime) - kRowClockTime,
  (8 * kBaseTime) - kRowClockTime,
  (16 * kBaseTime) - kRowClockTime,
  (32 * kBaseTime) - kRowClockTime,
  (64 * kBaseTime) - kRowClockTime,
  // Too much flicker with 8 bits. We should have a separate screen pass
  // with this bit plane. Or interlace. Or trick with -OE switch on in the
  // middle of row-clocking, thus have kRowClockTime / 2
  (128 * kBaseTime) - kRowClockTime, // too much flicker.
};

static void sleep_nanos(long nanos) {
  // For sleep times above 20usec, nanosleep seems to be fine, but it has
  // an offset of about 20usec (on the RPi distribution I was testing it on).
  // That means, we need to give it 80us to get 100us.
  // For values lower than roughly 30us, this is not accurate anymore and we
  // need to switch to busy wait.
  // TODO: compile Linux kernel realtime extensions and watch if the offset-time
  // changes and hope for less jitter.
  if (nanos > 28000) {
    struct timespec sleep_time = { 0, nanos - 20000 };
    nanosleep(&sleep_time, NULL);
  } else {
    // The following loop is determined empirically on a 700Mhz RPi
    for (int i = nanos >> 2; i != 0; --i) {
      asm("");   // force GCC not to optimize this away.
    }
  }
}

RGBMatrix::RGBMatrix(GPIO *io) : io_(io) {
  // Tell GPIO about all bits we intend to use.
  IoBits b;
  b.raw = 0;
  b.bits.output_enable = b.bits.clock = b.bits.strobe = 1;
  b.bits.r1 = b.bits.g1 = b.bits.b1 = 1;
  b.bits.r2 = b.bits.g2 = b.bits.b2 = 1;
  b.bits.row = 0xf;
  // Initialize outputs, make sure that all of these are supported bits.
  const uint32_t result = io_->InitOutputs(b.raw);
  assert(result == b.raw);
  assert(kPWMBits < 8);    // only up to 7 makes sense.
  ClearScreen();
}

void RGBMatrix::ClearScreen() {
  memset(&bitplane_, 0, sizeof(bitplane_));
}

void RGBMatrix::FillScreen(uint8_t red, uint8_t green, uint8_t blue) {
  for (int x = 0; x < kColumns; ++x) {
    for (int y = 0; y < 32; ++y) {
      SetPixel(x, y, red, green, blue);
    }
  }
}

void RGBMatrix::SetPixel(uint8_t x, uint8_t y,
                         uint8_t red, uint8_t green, uint8_t blue) {
  if (x >= width() || y >= height()) return;

#if 0
  // My setup: having four panels connected  [>] [>]
  //                                                 v
  //                                         [<] [<]
  // So we have up to column 64 one direction, then folding around. Lets map
  // that backward
  if (y > 31) {
    x = 127 - x;
    y = 63 - y;
  }
#endif

  // TODO: re-map values to be luminance corrected (sometimes called 'gamma').
  // Ideally, we had like 10PWM bits for this, but we're too slow for that :/
  
  // Scale to the number of bit planes we actually have, so that MSB matches
  // MSB of PWM.
  red   >>= 8 - kPWMBits;
  green >>= 8 - kPWMBits;
  blue  >>= 8 - kPWMBits;

  for (int b = 0; b < kPWMBits; ++b) {
    uint8_t mask = 1 << b;
    IoBits *bits = &bitplane_[b].row[y & 0xf].column[x];
    if (y < kDoubleRows) {   // Upper sub-panel.
      bits->bits.r1 = (red & mask) == mask;
      bits->bits.g1 = (green & mask) == mask;
      bits->bits.b1 = (blue & mask) == mask;
    } else {        // Lower sub-panel.
      bits->bits.r2 = (red & mask) == mask;
      bits->bits.g2 = (green & mask) == mask;
      bits->bits.b2 = (blue & mask) == mask;
    }
  }
}

void RGBMatrix::UpdateScreen() {
  IoBits serial_mask;   // Mask of bits we need to set while clocking in.
  serial_mask.bits.r1 = serial_mask.bits.g1 = serial_mask.bits.b1 = 1;
  serial_mask.bits.r2 = serial_mask.bits.g2 = serial_mask.bits.b2 = 1;
  serial_mask.bits.clock = 1;

  IoBits row_mask;
  row_mask.bits.row = 0xf;

  IoBits clock, output_enable, strobe;    
  clock.bits.clock = 1;
  output_enable.bits.output_enable = 1;
  strobe.bits.strobe = 1;

  IoBits row_bits;
  for (uint8_t row = 0; row < kDoubleRows; ++row) {
    // Rows can't be switched very quickly without ghosting, so we do the
    // full PWM of one row before switching rows.
    for (int b = 0; b < kPWMBits; ++b) {
      const DoubleRow &rowdata = bitplane_[b].row[row];

      // Clock in the row. The time this takes is the smalles time we can
      // leave the LEDs on, thus the smallest time-constant we can use for
      // PWM (doubling the sleep time with each bit).
      // So this is the critical path; I'd love to know if we can employ some
      // DMA techniques to speed this up.
      // (With this code, one row roughly takes 3.0 - 3.4usec to clock in).
      //
      // However, in particular for longer chaining, it seems we need some more
      // wait time to settle.
      const long kIOStabilizeWaitNanos = 5;
      for (uint8_t col = 0; col < kColumns; ++col) {
        const IoBits &out = rowdata.column[col];
        io_->ClearBits(~out.raw & serial_mask.raw);  // also: resets clock.
        sleep_nanos(kIOStabilizeWaitNanos);
        io_->SetBits(out.raw & serial_mask.raw);
        sleep_nanos(kIOStabilizeWaitNanos);
        io_->SetBits(clock.raw);
        sleep_nanos(kIOStabilizeWaitNanos);
      }

      io_->SetBits(output_enable.raw);  // switch off while strobe.

      row_bits.bits.row = row;
      io_->SetBits(row_bits.raw & row_mask.raw);
      io_->ClearBits(~row_bits.raw & row_mask.raw);

      io_->SetBits(strobe.raw);   // Strobe
      io_->ClearBits(strobe.raw);

      // Now switch on for the given sleep time.
      io_->ClearBits(output_enable.raw);
      // If we use less bits, then use the upper areas which leaves us more
      // CPU time to do other stuff.
      sleep_nanos(row_sleep_nanos[b + (7 - kPWMBits)]);
    }
  }
}<|MERGE_RESOLUTION|>--- conflicted
+++ resolved
@@ -1,8 +1,4 @@
-<<<<<<< HEAD
 // -*- mode: c++; c-basic-offset: 2; indent-tabs-mode: nil; -*-
-=======
-// -*- mode: c++; c-basic-offset: 2; indent-tabs-mode: nil; -*- */
->>>>>>> 69a54570
 // Some experimental code.
 // (c) H. Zeller <h.zeller@acm.org>. License: do whatever you want with it :)
 //
